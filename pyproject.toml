--- conflicted
+++ resolved
@@ -5,11 +5,7 @@
 readme = { file = "README.md", content-type = "text/markdown" }
 license = { file = "LICENSE.md" }
 requires-python = ">=3.10"
-<<<<<<< HEAD
-version = "v0.3.3"
-=======
 version = "0.3.4"
->>>>>>> 25ea9029
 dependencies = [
     "matplotlib",
     "pandas[parquet,feather]",
