--- conflicted
+++ resolved
@@ -6,11 +6,9 @@
 from pathlib import Path
 import shutil
 import sys
-<<<<<<< HEAD
 import json
-=======
-
->>>>>>> 5ac46784
+
+
 def subplots_autolayout(
     n, *args, n_rows=None, figsize=None, layout="constrained", **kwargs
 ):
